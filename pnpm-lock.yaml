--- conflicted
+++ resolved
@@ -4974,7 +4974,6 @@
     engines: {node: '>=4'}
     dev: true
 
-<<<<<<< HEAD
   /axios/0.21.4:
     resolution: {integrity: sha512-ut5vewkiu8jjGBdqpM44XxjuCjq9LAKeHVmoVfHVzy8eHgxxq8SbAVQNovDA8mVi05kP0Ea/n/UzcSHcTJQfNg==}
     dependencies:
@@ -4992,8 +4991,6 @@
       - debug
     dev: true
 
-=======
->>>>>>> e49d7eda
   /axobject-query/2.2.0:
     resolution: {integrity: sha512-Td525n+iPOOyUQIeBfcASuG6uJsDOITl7Mds5gFyerkWiX7qhUTdYUBlSgNMyVqtSJqwpt1kXGLdUt6SykLMRA==}
     dev: true
