--- conflicted
+++ resolved
@@ -12,16 +12,13 @@
   SignOut,
 } from '@/hooks/mock-data/mock';
 import { CreateWorkspaceModal } from '../create-workspace';
-<<<<<<< HEAD
 import {
   CloudUnsyncedIcon,
   CloudInsyncIcon,
   UsersIcon,
 } from '@blocksuite/icons';
-=======
 import { useConfirm } from '@/providers/confirm-provider';
 import { toast } from '@/ui/toast';
->>>>>>> 3d2da085
 
 interface LoginModalProps {
   open: boolean;
@@ -49,15 +46,10 @@
   return (
     <div>
       <Modal open={open} onClose={onClose}>
-<<<<<<< HEAD
-        <ModalWrapper width={820} style={{ padding: '10px' }}>
-=======
         <ModalWrapper
-          width={620}
-          height={334}
+          width={820}
           style={{ padding: '10px', display: 'flex', flexDirection: 'column' }}
         >
->>>>>>> 3d2da085
           <Header>
             <ContentTitle>My Workspaces</ContentTitle>
             <ModalCloseButton
@@ -134,15 +126,12 @@
                 </Button>
               </li>
             </WorkspaceList>
-          </Content>
-          <Footer>
-<<<<<<< HEAD
             <p style={{ fontSize: '14px', color: '#ccc', margin: '12px 0' }}>
               Tips:Workspace is your virtual space to capture, create and plan
               as just one person or together as a team.
             </p>
-            <Button>Sign in AFFiNE Cloud</Button>
-=======
+          </Content>
+          <Footer>
             {!user ? (
               <Button
                 onClick={() => {
@@ -163,7 +152,6 @@
                 Sign out of AFFiNE Cloud
               </Button>
             )}
->>>>>>> 3d2da085
           </Footer>
           <CreateWorkspaceModal
             open={createWorkspaceOpen}
