--- conflicted
+++ resolved
@@ -27,14 +27,9 @@
     "yjs": "^13.5.44"
   },
   "dependencies": {
-<<<<<<< HEAD
-    "@blocksuite/blocks": "0.3.1-20230109032243-37ad3ba",
-    "@blocksuite/store": "0.3.1-20230109032243-37ad3ba",
-    "@tauri-apps/api": "^1.2.0",
-=======
     "@blocksuite/blocks": "0.4.0-20230111171650-bc63456",
     "@blocksuite/store": "0.4.0-20230111171650-bc63456",
->>>>>>> 5c8041a8
+    "@tauri-apps/api": "^1.2.0",
     "debug": "^4.3.4",
     "encoding": "^0.1.13",
     "firebase": "^9.15.0",
@@ -43,15 +38,6 @@
     "ky-universal": "^0.11.0",
     "lib0": "^0.2.58",
     "swr": "^2.0.0",
-<<<<<<< HEAD
-    "y-protocols": "^1.0.5",
-    "yjs": "^13.5.44"
-  },
-  "peerDependencies": {
-    "@blocksuite/blocks": "0.3.1-*",
-    "@blocksuite/store": "0.3.1-*"
-=======
     "y-protocols": "^1.0.5"
->>>>>>> 5c8041a8
   }
 }