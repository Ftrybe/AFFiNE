--- conflicted
+++ resolved
@@ -18,20 +18,12 @@
   "devDependencies": {
     "@affine/debug": "workspace:*",
     "@affine/env": "workspace:*",
-<<<<<<< HEAD
-    "@blocksuite/block-std": "0.0.0-20231116023037-31273bb7-nightly",
-    "@blocksuite/blocks": "0.0.0-20231116023037-31273bb7-nightly",
-    "@blocksuite/editor": "0.0.0-20231116023037-31273bb7-nightly",
-    "@blocksuite/global": "0.0.0-20231116023037-31273bb7-nightly",
-    "@blocksuite/lit": "0.0.0-20231116023037-31273bb7-nightly",
-    "@blocksuite/store": "0.0.0-20231116023037-31273bb7-nightly",
-=======
     "@blocksuite/block-std": "0.0.0-20231122113751-6bf81eb3-nightly",
     "@blocksuite/blocks": "0.0.0-20231122113751-6bf81eb3-nightly",
     "@blocksuite/editor": "0.0.0-20231122113751-6bf81eb3-nightly",
     "@blocksuite/global": "0.0.0-20231122113751-6bf81eb3-nightly",
+    "@blocksuite/lit": "0.0.0-20231122113751-6bf81eb3-nightly",
     "@blocksuite/store": "0.0.0-20231122113751-6bf81eb3-nightly",
->>>>>>> 41685517
     "@testing-library/react": "^14.0.0",
     "@types/image-blob-reduce": "^4.1.3",
     "@types/lodash.debounce": "^4.0.7",
@@ -70,9 +62,5 @@
       "optional": true
     }
   },
-<<<<<<< HEAD
-  "version": "0.10.2"
-=======
   "version": "0.10.3-canary.2"
->>>>>>> 41685517
 }