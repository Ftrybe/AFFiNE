--- conflicted
+++ resolved
@@ -58,9 +58,5 @@
     "test": "ava",
     "version": "napi version"
   },
-<<<<<<< HEAD
-  "version": "0.10.2"
-=======
   "version": "0.10.3-canary.2"
->>>>>>> 41685517
 }