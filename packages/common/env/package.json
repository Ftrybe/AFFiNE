{
  "name": "@affine/env",
  "private": true,
  "type": "module",
  "devDependencies": {
<<<<<<< HEAD
    "@blocksuite/global": "0.11.0-nightly-202312220916-e3abcbb",
    "@blocksuite/store": "0.11.0-nightly-202312220916-e3abcbb",
=======
    "@blocksuite/global": "0.11.0-nightly-202401020419-752a5b8",
    "@blocksuite/store": "0.11.0-nightly-202401020419-752a5b8",
>>>>>>> af245315
    "react": "18.2.0",
    "react-dom": "18.2.0",
    "vitest": "1.1.3"
  },
  "exports": {
    "./automation": "./src/automation.ts",
    "./global": "./src/global.ts",
    "./constant": "./src/constant.ts",
    "./workspace": "./src/workspace.ts",
    "./workspace/legacy-cloud": "./src/workspace/legacy-cloud/index.ts",
    "./filter": "./src/filter.ts",
    "./blocksuite": "./src/blocksuite/index.ts"
  },
  "peerDependencies": {
    "@affine/templates": "workspace:*",
    "@blocksuite/global": "0.11.0-nightly-202401020419-752a5b8"
  },
  "dependencies": {
    "lit": "^3.0.2",
    "zod": "^3.22.4"
  },
  "version": "0.11.0"
}<|MERGE_RESOLUTION|>--- conflicted
+++ resolved
@@ -3,13 +3,8 @@
   "private": true,
   "type": "module",
   "devDependencies": {
-<<<<<<< HEAD
-    "@blocksuite/global": "0.11.0-nightly-202312220916-e3abcbb",
-    "@blocksuite/store": "0.11.0-nightly-202312220916-e3abcbb",
-=======
     "@blocksuite/global": "0.11.0-nightly-202401020419-752a5b8",
     "@blocksuite/store": "0.11.0-nightly-202401020419-752a5b8",
->>>>>>> af245315
     "react": "18.2.0",
     "react-dom": "18.2.0",
     "vitest": "1.1.3"
