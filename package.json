{
  "name": "AFFiNE",
  "version": "0.3.0",
  "private": true,
  "author": "toeverything",
  "license": "MPL-2.0",
  "type": "module",
  "scripts": {
    "dev": "cross-env NODE_ENV=development pnpm --filter=!@affine/app build && pnpm --filter @affine/app dev",
    "dev:ac": "pnpm --filter=!@affine/app build && cross-env NODE_API_SERVER=ac pnpm --filter @affine/app dev",
    "dev:local": "pnpm --filter=!@affine/app build && cross-env NODE_API_SERVER=local pnpm --filter @affine/app dev",
    "build": " pnpm --filter=!@affine/app build && pnpm --filter!=@affine/datacenter -r build",
    "build:client": " pnpm --filter=@affine/client-app build:app",
    "export": "pnpm --filter @affine/app export",
    "start": "pnpm --filter @affine/app start",
    "lint": "pnpm --filter @affine/app lint",
    "test": "playwright test",
    "test:dc": "pnpm --filter @affine/datacenter test",
    "test:e2e:codegen": "npx playwright codegen http://localhost:8080",
    "test:unit": "playwright test --config=playwright.config.unit.ts",
    "postinstall": "husky install",
    "notify": "node --experimental-modules scripts/notify.mjs",
    "check:ci": "pnpm lint & pnpm test"
  },
  "lint-staged": {
    "*": "prettier --write --ignore-unknown",
    "*.{ts,tsx,js,jsx}": "npx eslint --cache --fix"
  },
  "devDependencies": {
    "@changesets/cli": "^2.26.0",
    "@jest/globals": "^29.3.1",
    "@playwright/test": "^1.29.1",
    "@types/eslint": "^8.4.10",
    "@types/node": "^18.11.17",
    "@typescript-eslint/eslint-plugin": "^5.47.0",
    "@typescript-eslint/parser": "^5.47.0",
    "concurrently": "^7.6.0",
    "cross-env": "^7.0.3",
    "eslint": "^8.30.0",
    "eslint-config-next": "12.3.1",
    "eslint-config-prettier": "^8.5.0",
    "eslint-plugin-prettier": "^4.2.1",
    "fake-indexeddb": "4.0.1",
    "got": "^12.5.3",
    "husky": "^8.0.2",
    "jest": "^29.3.1",
    "lint-staged": "^13.1.0",
    "prettier": "^2.7.1",
<<<<<<< HEAD
    "ts-jest": "^29.0.3",
=======
>>>>>>> 31d3a012
    "typescript": "^4.9.3"
  },
  "eslintConfig": {
    "root": true,
    "extends": [
      "eslint:recommended",
      "plugin:@typescript-eslint/recommended",
      "plugin:prettier/recommended"
    ],
    "parser": "@typescript-eslint/parser",
    "parserOptions": {
      "project": [
        "./tsconfig.json"
      ]
    },
    "plugins": [
      "@typescript-eslint"
    ],
    "rules": {
      "prettier/prettier": "warn"
    },
    "reportUnusedDisableDirectives": true,
    "ignorePatterns": [
      "src/**/*.test.ts",
      "package/**/dist/*",
      "package/**/sync.js"
    ]
  }
}<|MERGE_RESOLUTION|>--- conflicted
+++ resolved
@@ -46,10 +46,7 @@
     "jest": "^29.3.1",
     "lint-staged": "^13.1.0",
     "prettier": "^2.7.1",
-<<<<<<< HEAD
     "ts-jest": "^29.0.3",
-=======
->>>>>>> 31d3a012
     "typescript": "^4.9.3"
   },
   "eslintConfig": {
