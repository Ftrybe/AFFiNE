--- conflicted
+++ resolved
@@ -1,22 +1,10 @@
-<<<<<<< HEAD
-import type {
-    Column,
-    DefaultColumnsValue,
-} from '@toeverything/datasource/db-service';
-=======
 import type { Column } from '@toeverything/datasource/db-service';
->>>>>>> 70727774
 import {
     ArrayOperation,
     BlockDecoration,
     MapOperation,
 } from '@toeverything/datasource/jwt';
-<<<<<<< HEAD
-import { cloneDeep } from '@toeverything/utils';
 import { ComponentType, ReactElement } from 'react';
-=======
-import type { ComponentType, ReactElement } from 'react';
->>>>>>> 70727774
 import type { EventData } from '../block';
 import { AsyncBlock } from '../block';
 import { HTML2BlockResult } from '../clipboard';
