import { styled } from '@toeverything/components/ui';
<<<<<<< HEAD
import { useLayoutEffect, useMemo, useRef } from 'react';
=======
import { useCallback, useMemo } from 'react';
>>>>>>> ebed12db

import { useEditor } from '../Contexts';
import { useBlock } from '../hooks';

interface RenderBlockProps {
    blockId: string;
    hasContainer?: boolean;
}

export function RenderBlock({
    blockId,
    hasContainer = true,
}: RenderBlockProps) {
    const { editor, editorElement } = useEditor();
    const { block } = useBlock(blockId);

    const setRef = useCallback(
        (dom: HTMLElement) => {
            if (block != null && dom != null) {
                block.dom = dom;
            }
        },
        [block]
    );

    const blockView = useMemo(() => {
        if (block?.type) {
            return editor.getView(block.type);
        }
        return null;
    }, [editor, block?.type]);

    if (!block) {
        return null;
    }

    /**
     * @deprecated
     */
    const columns = {
        fromId: block.id ?? '',
        columns: block.columns ?? [],
    };

    const view = blockView?.View ? (
        <blockView.View
            editor={editor}
            block={block}
            columns={columns.columns}
            columnsFromId={columns.fromId}
            editorElement={editorElement}
        />
    ) : null;

    return hasContainer ? (
        <BlockContainer block-id={blockId} ref={setRef} data-block-id={blockId}>
            {view}
        </BlockContainer>
    ) : (
        <> {view}</>
    );
}

const BlockContainer = styled('div')(({ theme }) => ({
    fontSize: theme.typography.body1.fontSize,
}));<|MERGE_RESOLUTION|>--- conflicted
+++ resolved
@@ -1,9 +1,5 @@
 import { styled } from '@toeverything/components/ui';
-<<<<<<< HEAD
-import { useLayoutEffect, useMemo, useRef } from 'react';
-=======
 import { useCallback, useMemo } from 'react';
->>>>>>> ebed12db
 
 import { useEditor } from '../Contexts';
 import { useBlock } from '../hooks';
