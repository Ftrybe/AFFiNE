--- conflicted
+++ resolved
@@ -9,9 +9,5 @@
     "@affine-test/kit": "workspace:*",
     "@playwright/test": "^1.39.0"
   },
-<<<<<<< HEAD
-  "version": "0.10.3"
-=======
   "version": "0.11.0"
->>>>>>> a4f31df1
 }